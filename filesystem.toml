--- conflicted
+++ resolved
@@ -101,10 +101,6 @@
 
 # User settings
 [users.root]
-<<<<<<< HEAD
-=======
-# Password is set to "password"
->>>>>>> 07fd85ee
 password = "password"
 uid = 0
 gid = 0
